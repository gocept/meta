--- conflicted
+++ resolved
@@ -94,7 +94,15 @@
 4. Check in possible changes in the zopefoundation/meta repository.
 
 
-<<<<<<< HEAD
+CLI arguments
++++++++++++++
+
+The following arguments are supported.
+
+--no-push
+  Avoid pushing at the end of the configuration run.
+
+
 Options
 +++++++
 
@@ -123,15 +131,6 @@
 
 fail-under
   A minimal value of code coverage below which a test failure is issued.
-=======
-CLI arguments
-+++++++++++++
-
-The following arguments are supported.
-
---no-push
-  Avoid pushing at the end of the configuration run.
->>>>>>> 433f2424
 
 
 Hints
